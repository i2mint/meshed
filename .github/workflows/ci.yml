--- conflicted
+++ resolved
@@ -98,10 +98,6 @@
     steps:
       - uses: i2mint/epythet/actions/publish-github-pages@master
         with:
-<<<<<<< HEAD
-          github-token: ${{ secrets.GITHUB_TOKEN }}
-=======
           # IMPORTANT Note: You don't need to specify GITHUB_TOKEN in your repo secrets.
           # GITHUB_TOKEN is special & automatically provided to your workflow run.
-          github-token: ${{ secrets.GITHUB_TOKEN }}
->>>>>>> e46b8cef
+          github-token: ${{ secrets.GITHUB_TOKEN }}