"""Ideas on collapsing and expanding nodes
See "Collapse and expand nodes" discussion:
https://github.com/i2mint/meshed/discussions/54

"""

import re
from typing import Union, Iterable, Optional, Callable
from meshed.dag import DAG
from meshed.makers import code_to_dag


def remove_decorator_code(
    src: str, decorator_names: Optional[Union[str, Iterable[str]]] = None
) -> str:
    """
    Remove the code corresponding to decorators from a source code string.
    If decorator_names is None, will remove all decorators.
    If decorator_names is an iterable of strings, will remove the decorators with those names.

    Examples:
    >>> src = '''
    ... @decorator
    ... def func():
    ...     pass
    ... '''
    >>> print(remove_decorator_code(src))
    def func():
        pass

    >>> src = '''
    ... @decorator1
    ... @decorator2
    ... def func():
    ...     pass
    ... '''
    >>> print(remove_decorator_code(src, "decorator1"))
    @decorator2
    def func():
        pass
    """
    import ast

    if isinstance(decorator_names, str):
        decorator_names = [decorator_names]

    class DecoratorRemover(ast.NodeTransformer):
        def visit_FunctionDef(self, node):
            if node.decorator_list:
                if decorator_names is None:
                    node.decorator_list = []  # Remove all decorators
                else:
                    node.decorator_list = [
                        d
                        for d in node.decorator_list
                        if not (isinstance(d, ast.Name) and d.id in decorator_names)
                    ]
            return node

        def visit_ClassDef(self, node):
            if node.decorator_list:
                if decorator_names is None:
                    node.decorator_list = []  # Remove all decorators
                else:
                    node.decorator_list = [
                        d
                        for d in node.decorator_list
                        if not (isinstance(d, ast.Name) and d.id in decorator_names)
                    ]
            return node

    tree = ast.parse(src)
    new_tree = DecoratorRemover().visit(tree)
    ast.fix_missing_locations(new_tree)

    return ast.unparse(new_tree)


def get_src_string(src: Union[str, DAG]) -> str:
    if isinstance(src, str):
        return src
    elif hasattr(src, '_code_to_dag_src'):
        return get_src_string(src._code_to_dag_src)
    elif callable(src):
        import inspect

        return inspect.getsource(src)
    else:
        raise ValueError(
            f"src should be a string or have a _code_to_dag_src (meaning the src was "
            f"made with code_to_dag), not a {type(src)}"
        )


# TODO: Generalize to src that is any DAG
<<<<<<< HEAD
def collapse_function_calls(
    src: Union[str, DAG],
    call_func_name='call',
    *,
    rm_decorator='code_to_dag',
    include: Optional[Union[Iterable[str], Callable[[str], bool]]] = None,
=======
def contract_function_calls(
    src: str, call_func_name="call", *, rm_decorator="code_to_dag"
>>>>>>> f412e625
):
    """
    Contract function calls in a source code string.

    That is, in source code, or a dag made from code_to_dag, replace calls of the form
    `call(func, arg)` with `func(arg)`.

    Note: Doesn't work with arbitrary DAG src, only those made from code_to_dag.
    """
<<<<<<< HEAD
    src_string = get_src_string(src)
=======
    if hasattr(src, "_code_to_dag_src"):
        import inspect
>>>>>>> f412e625

    def should_include(func_name):
        if include is None:
            return True
        if isinstance(include, Iterable):
            return func_name in include
        if callable(include):
            return include(func_name)
        return False

    pattern = call_func_name + r'\(([^,]+),\s*([^)]+)\)'

    def replace(match):
        func_name, args = match.groups()
        if should_include(func_name):
            return f"{func_name}({args})"
        return match.group(0)

    new_src = re.sub(pattern, replace, src_string)

<<<<<<< HEAD
=======
    new_src = re.sub(call_func_name + r"\(([^,]+),\s*([^)]+)\)", r"\1(\2)", src_string)
>>>>>>> f412e625
    if rm_decorator:
        new_src = remove_decorator_code(new_src, decorator_names=rm_decorator)

    return new_src if isinstance(src, str) else code_to_dag(new_src)


def expand_function_calls(
    src: Union[str, "DAG"],
    call_func_name='call',
    *,
    include: Optional[Union[Iterable[str], Callable[[str], bool]]] = None,
) -> str:
    """
    Inverse of collapse_function_calls.
    It replaces calls of the form `func(arg)` with `call(func, arg)`,
    except when the function call is part of a function definition header.
    If include is None, it expands all function calls.
    If include is a list of function names, only those functions are expanded.
    If include is a callable, it's used as a filter function.
    """
    src_string = get_src_string(src)

    def should_include(func_name):
        if include is None:
            return True
        if isinstance(include, Iterable):
            return func_name in include
        if callable(include):
            return include(func_name)
        return False

    pattern = r'(\b[a-zA-Z_]\w*)\(([^)]*)\)'

    def replace(match):
        # Get the start index of the match
        index = match.start()
        # Find the beginning of the current line
        line_start = src_string.rfind('\n', 0, index) + 1
        # Extract the text from the start of the line up to the match
        current_line = src_string[line_start:index]
        # If the current line starts with a function definition, skip expansion.
        if re.match(r'^\s*def\s', current_line):
            return match.group(0)
        func_name, args = match.groups()
        if should_include(func_name):
            return f"{call_func_name}({func_name}, {args})"
        return match.group(0)

    new_src = re.sub(pattern, replace, src_string)

    return new_src if isinstance(src, str) else code_to_dag(new_src)



# ------------------------------------------------------------------------------
# Older code

from dataclasses import dataclass
from i2 import Sig
from meshed.dag import DAG


@dataclass
class CollapsedDAG:
    """To collapse a DAG into a single function

    This is useful for when you want to use a DAG as a function,
    but you don't want to see all the arguments.

    """

    dag: DAG

    def __post_init__(self):
        Sig(self.dag)(self)  # so that __call__ gets dag's signature
        self.__name__ = self.dag.name

    def __call__(self, *args, **kwargs):
        return self.dag(*args, **kwargs)

    def expand(self):
        return self.dag


# TODO: Finish this
def expand_nodes(
    dag,
    nodes=None,
    *,
    is_node=lambda fnode, node: fnode.name == node or fnode.out == node,
    expansion_record_store=None,  # TODO: Implement this to keep track of what was expanded
):
    if nodes is None:
        nodes = ...  # find all func_nodes that have isinstance(fn.func, CollapsedDAG)

    def change_node_or_not(node):
        if is_node(node):
            return CollapsedDAG(node.func)
        else:
            return node

    return DAG(list(map(change_node_or_not, dag.func_nodes)))<|MERGE_RESOLUTION|>--- conflicted
+++ resolved
@@ -93,17 +93,12 @@
 
 
 # TODO: Generalize to src that is any DAG
-<<<<<<< HEAD
 def collapse_function_calls(
     src: Union[str, DAG],
     call_func_name='call',
     *,
     rm_decorator='code_to_dag',
     include: Optional[Union[Iterable[str], Callable[[str], bool]]] = None,
-=======
-def contract_function_calls(
-    src: str, call_func_name="call", *, rm_decorator="code_to_dag"
->>>>>>> f412e625
 ):
     """
     Contract function calls in a source code string.
@@ -113,12 +108,7 @@
 
     Note: Doesn't work with arbitrary DAG src, only those made from code_to_dag.
     """
-<<<<<<< HEAD
     src_string = get_src_string(src)
-=======
-    if hasattr(src, "_code_to_dag_src"):
-        import inspect
->>>>>>> f412e625
 
     def should_include(func_name):
         if include is None:
@@ -139,10 +129,6 @@
 
     new_src = re.sub(pattern, replace, src_string)
 
-<<<<<<< HEAD
-=======
-    new_src = re.sub(call_func_name + r"\(([^,]+),\s*([^)]+)\)", r"\1(\2)", src_string)
->>>>>>> f412e625
     if rm_decorator:
         new_src = remove_decorator_code(new_src, decorator_names=rm_decorator)
 
