--- conflicted
+++ resolved
@@ -1,10 +1,6 @@
 [metadata]
 name = meshed
-<<<<<<< HEAD
 version = 0.1.11
-=======
-version = 0.1.7
->>>>>>> 4629b08b
 url = https://github.com/i2mint/meshed
 platforms = any
 description_file = README.md
@@ -24,5 +20,4 @@
 zip_safe = False
 install_requires = 
 	lined
-	i2
-
+	i2